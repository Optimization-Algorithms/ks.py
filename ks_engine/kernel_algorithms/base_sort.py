--- conflicted
+++ resolved
@@ -35,16 +35,10 @@
 def cheb_sort(kernel: dict, values):
     tmp = [k for k, v in kernel.items() if not v]
     tmp.sort(key=lambda x: -values.get_value(x))
-<<<<<<< HEAD
-    head, tail = np.split(tmp, 2)
-    nodes = cheb_nodes(len(tmp))
-    head_nodes, tail_nodes = np.split(nodes, 2)
-=======
     tmp = np.array(tmp)
     head, tail = np.array_split(tmp, 2) 
     nodes = cheb_nodes(len(tmp)) 
     head_nodes, tail_nodes = np.array_split(nodes, 2)
->>>>>>> 10453402
     output = []
     j, k = 0, 0
     
